.vscode
.idea
**/target
Cargo.lock
venv/

/tests/data
*.output

/dist

**/.DS_Store
<<<<<<< HEAD
tmp
=======

CLAUDE.md
>>>>>>> 3f00e7e1
<|MERGE_RESOLUTION|>--- conflicted
+++ resolved
@@ -10,9 +10,6 @@
 /dist
 
 **/.DS_Store
-<<<<<<< HEAD
+
 tmp
-=======
-
-CLAUDE.md
->>>>>>> 3f00e7e1
+CLAUDE.md