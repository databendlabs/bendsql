// Copyright 2021 Datafuse Labs
//
// Licensed under the Apache License, Version 2.0 (the "License");
// you may not use this file except in compliance with the License.
// You may obtain a copy of the License at
//
//     http://www.apache.org/licenses/LICENSE-2.0
//
// Unless required by applicable law or agreed to in writing, software
// distributed under the License is distributed on an "AS IS" BASIS,
// WITHOUT WARRANTIES OR CONDITIONS OF ANY KIND, either express or implied.
// See the License for the specific language governing permissions and
// limitations under the License.

use std::collections::BTreeMap;
use std::path::Path;
use std::sync::Arc;

use pyo3::prelude::*;
use pyo3_async_runtimes::tokio::future_into_py;

use crate::{
    types::{ConnectionInfo, DriverError, Row, RowIterator, ServerStats, VERSION},
    utils::{options_as_ref, to_sql_params},
};

#[pyclass(module = "databend_driver")]
pub struct AsyncDatabendClient(databend_driver::Client);

#[pymethods]
impl AsyncDatabendClient {
    #[new]
    #[pyo3(signature = (dsn))]
    pub fn new(dsn: String) -> PyResult<Self> {
        let name = format!("databend-driver-python/{}", VERSION.as_str());
        let client = databend_driver::Client::new(dsn).with_name(name);
        Ok(Self(client))
    }

    pub fn get_conn<'p>(&'p self, py: Python<'p>) -> PyResult<Bound<'p, PyAny>> {
        let this = self.0.clone();
        future_into_py(py, async move {
            let conn = this.get_conn().await.map_err(DriverError::new)?;
            Ok(AsyncDatabendConnection(Arc::new(conn)))
        })
    }
}

#[pyclass(module = "databend_driver")]
pub struct AsyncDatabendConnection(Arc<databend_driver::Connection>);

#[pymethods]
impl AsyncDatabendConnection {
    pub fn info<'p>(&'p self, py: Python<'p>) -> PyResult<Bound<'p, PyAny>> {
        let this = self.0.clone();
        future_into_py(py, async move {
            let info = this.info().await;
            Ok(ConnectionInfo::new(info))
        })
    }

    pub fn version<'p>(&'p self, py: Python<'p>) -> PyResult<Bound<'p, PyAny>> {
        let this = self.0.clone();
        future_into_py(py, async move {
            let version = this.version().await.map_err(DriverError::new)?;
            Ok(version)
        })
    }

    #[pyo3(signature = (sql, params=None))]
    pub fn format_sql(
        &self,
        _py: Python,
        sql: String,
        params: Option<Bound<PyAny>>,
    ) -> PyResult<String> {
        let this = self.0.clone();
        let params = to_sql_params(params);
        Ok(this.format_sql(&sql, params))
    }

    #[pyo3(signature = (sql, params=None))]
    pub fn exec<'p>(
        &'p self,
        py: Python<'p>,
        sql: String,
        params: Option<Bound<'p, PyAny>>,
    ) -> PyResult<Bound<'p, PyAny>> {
        let this = self.0.clone();
        let params = to_sql_params(params);
        future_into_py(py, async move {
            let res = this.exec(&sql, params).await.map_err(DriverError::new)?;
            Ok(res)
        })
    }

    #[pyo3(signature = (sql, params=None))]
    pub fn query_row<'p>(
        &'p self,
        py: Python<'p>,
        sql: String,
        params: Option<Bound<'p, PyAny>>,
    ) -> PyResult<Bound<'p, PyAny>> {
        let this = self.0.clone();
        let params = to_sql_params(params);
        future_into_py(py, async move {
            let row = this
                .query_row(&sql, params)
                .await
                .map_err(DriverError::new)?;
            Ok(row.map(Row::new))
        })
    }

    #[pyo3(signature = (sql, params=None))]
    pub fn query_all<'p>(
        &'p self,
        py: Python<'p>,
        sql: String,
        params: Option<Bound<'p, PyAny>>,
    ) -> PyResult<Bound<'p, PyAny>> {
        let this = self.0.clone();
        let params = to_sql_params(params);
        future_into_py(py, async move {
            let rows: Vec<Row> = this
                .query_all(&sql, params)
                .await
                .map_err(DriverError::new)?
                .into_iter()
                .map(Row::new)
                .collect();
            Ok(rows)
        })
    }

    #[pyo3(signature = (sql, params=None))]
    pub fn query_iter<'p>(
        &'p self,
        py: Python<'p>,
        sql: String,
        params: Option<Bound<'p, PyAny>>,
    ) -> PyResult<Bound<'p, PyAny>> {
        let this = self.0.clone();
        let params = to_sql_params(params);

        future_into_py(py, async move {
            let streamer = this
                .query_iter(&sql, params)
                .await
                .map_err(DriverError::new)?;
            Ok(RowIterator::new(streamer))
        })
    }

    pub fn stream_load<'p>(
        &'p self,
        py: Python<'p>,
        sql: String,
        data: Vec<Vec<String>>,
    ) -> PyResult<Bound<'p, PyAny>> {
        let this = self.0.clone();
        future_into_py(py, async move {
            let data = data
                .iter()
                .map(|v| v.iter().map(|s| s.as_ref()).collect())
                .collect();
            let ss = this
                .stream_load(&sql, data)
                .await
                .map_err(DriverError::new)?;
            Ok(ServerStats::new(ss))
        })
    }

    #[pyo3(signature = (sql, fp, format_options, copy_options=None))]
    pub fn load_file<'p>(
        &'p self,
        py: Python<'p>,
        sql: String,
        fp: String,
        format_options: Option<BTreeMap<String, String>>,
        copy_options: Option<BTreeMap<String, String>>,
    ) -> PyResult<Bound<'p, PyAny>> {
        let this = self.0.clone();
        future_into_py(py, async move {
<<<<<<< HEAD
            let format_options = format_options
                .as_ref()
                .map(|opts| opts.iter().map(|(k, v)| (k.as_str(), v.as_str())).collect());
            let copy_options = copy_options
                .as_ref()
                .map(|opts| opts.iter().map(|(k, v)| (k.as_str(), v.as_str())).collect());
=======
            let format_options = options_as_ref(&format_options);
            let copy_options = options_as_ref(&copy_options);
>>>>>>> 5ac7ecd1
            let ss = this
                .load_file(&sql, Path::new(&fp), format_options, copy_options)
                .await
                .map_err(DriverError::new)?;
            Ok(ServerStats::new(ss))
        })
    }
}<|MERGE_RESOLUTION|>--- conflicted
+++ resolved
@@ -183,17 +183,8 @@
     ) -> PyResult<Bound<'p, PyAny>> {
         let this = self.0.clone();
         future_into_py(py, async move {
-<<<<<<< HEAD
-            let format_options = format_options
-                .as_ref()
-                .map(|opts| opts.iter().map(|(k, v)| (k.as_str(), v.as_str())).collect());
-            let copy_options = copy_options
-                .as_ref()
-                .map(|opts| opts.iter().map(|(k, v)| (k.as_str(), v.as_str())).collect());
-=======
             let format_options = options_as_ref(&format_options);
             let copy_options = options_as_ref(&copy_options);
->>>>>>> 5ac7ecd1
             let ss = this
                 .load_file(&sql, Path::new(&fp), format_options, copy_options)
                 .await
