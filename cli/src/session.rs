--- conflicted
+++ resolved
@@ -300,12 +300,8 @@
                 }
                 Ok(false)
             }
-<<<<<<< HEAD
             _ => {
-=======
-            QueryKind::Query | QueryKind::Explain => {
                 let replace_newline = replace_newline_in_box_display(query);
->>>>>>> f19733ff
                 let (schema, data) = self.conn.query_iter_ext(query).await?;
                 let mut displayer = FormatDisplay::new(
                     &self.settings,
