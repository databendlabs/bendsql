--- conflicted
+++ resolved
@@ -640,11 +640,7 @@
                     } else {
                         QueryKind::Explain
                     }
-<<<<<<< HEAD
-                },
-=======
-                }
->>>>>>> a740b05e
+                }
                 TokenKind::SHOW => match tz.next() {
                     Some(Ok(t)) if t.kind == TokenKind::CREATE => QueryKind::ShowCreate,
                     _ => QueryKind::Query,
